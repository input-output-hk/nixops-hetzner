--- conflicted
+++ resolved
@@ -107,13 +107,8 @@
           cp -av nix/* $out/share/nix/nixops
 
           # Add openssh to nixops' PATH. On some platforms, e.g. CentOS and RHEL
-<<<<<<< HEAD
-          # the version of openssh is causing errors with big networks (40+).
-          wrapProgram $out/bin/nixops --prefix PATH : "${openssh}/bin"
-=======
           # the version of openssh is causing errors when have big networks (40+)
           wrapProgram $out/bin/nixops --prefix PATH : "${openssh}/bin" --set SSL_CERT_FILE "\$OPENSSL_X509_CERT_FILE"
->>>>>>> 7a034e6c
         ''; # */
 
       meta.description = "Nix package for ${stdenv.system}";
