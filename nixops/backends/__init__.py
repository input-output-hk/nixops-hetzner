--- conflicted
+++ resolved
@@ -361,12 +361,9 @@
 import nixops.resources.sqs_queue
 import nixops.resources.s3_bucket
 import nixops.resources.iam_role
-<<<<<<< HEAD
+import nixops.resources.ec2_security_group
 import nixops.resources.ebs_volume
 import nixops.resources.elastic_ip
-=======
-import nixops.resources.ec2_security_group
->>>>>>> 952a1986
 
 def create_definition(xml):
     """Create a machine definition object from the given XML representation of the machine's attributes."""
@@ -390,12 +387,10 @@
               nixops.resources.sqs_queue.SQSQueueState,
               nixops.resources.iam_role.IAMRoleState,
               nixops.resources.s3_bucket.S3BucketState,
-<<<<<<< HEAD
+              nixops.resources.ec2_security_group.EC2SecurityGroupState,
               nixops.resources.ebs_volume.EBSVolumeState,
-              nixops.resources.elastic_ip.ElasticIPState]:
-=======
-              nixops.resources.ec2_security_group.EC2SecurityGroupState]:
->>>>>>> 952a1986
+              nixops.resources.elastic_ip.ElasticIPState
+              ]:
         if type == i.get_type():
             return i(depl, name, id)
     raise nixops.deployment.UnknownBackend("unknown backend type ‘{0}’".format(type))