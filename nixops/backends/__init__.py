--- conflicted
+++ resolved
@@ -417,13 +417,9 @@
     for i in [nixops.backends.none.NoneDefinition,
               nixops.backends.virtualbox.VirtualBoxDefinition,
               nixops.backends.ec2.EC2Definition,
-<<<<<<< HEAD
               nixops.backends.hetzner.HetznerDefinition,
+              nixops.backends.gce.GCEDefinition,
               nixops.backends.container.ContainerDefinition]:
-=======
-              nixops.backends.gce.GCEDefinition,
-              nixops.backends.hetzner.HetznerDefinition]:
->>>>>>> 7a034e6c
         if target_env == i.get_type():
             return i(xml)
     raise nixops.deployment.UnknownBackend("unknown backend type ‘{0}’".format(target_env))
